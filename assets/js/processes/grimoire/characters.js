import Dialog from "../../classes/Dialog.js";
import SelectDialog from "../../classes/SelectDialog.js";
import Observer from "../../classes/Observer.js";
import Pad from "../../classes/Pad.js";
import Template from "../../classes/Template.js";
import TokenStore from "../../classes/TokenStore.js";
import TokenDialog from "../../classes/TokenDialog.js";
import Names from "../../classes/Names.js";
import {
    identify,
    lookup,
    lookupOne,
    lookupOneCached,
    replaceContentsMany
} from "../../utils/elements.js";

const gameObserver = Observer.create("game");
const tokenObserver = Observer.create("token");
const pad = lookupOneCached(".js--pad").pad;
const recentReminders = lookupOneCached("#character-show-reminders");
const characterShowDialog = Dialog.create(lookupOneCached("#character-show"));
const tokenDialog = TokenDialog.get();
tokenDialog.setEntryTemplate(new Template(lookupOne("#token-entry-template")));

// Set up the token dialog when a character token is clicked.
tokenObserver.on("character-click", ({ detail }) => {

    const {
        element
    } = detail;
    const character = pad.getCharacterByToken(element);

    characterShowDialog.getElement().dataset.token = `#${identify(element)}`;
    lookupOneCached("#character-show-name").textContent = character.getName();
    lookupOneCached("#character-show-ability").textContent = character.getAbility();
    recentReminders.dataset.coords = JSON.stringify(pad.getTokenPosition(element));

    characterShowDialog.show();

});

// Update the recently-added-reminders list as a reminder is added.
tokenObserver.on("reminder-add", ({ detail }) => {

    const {
        reminder
    } = detail;
    const id = reminder.getId();
    const items = lookup(".js--reminder-list--item", recentReminders);

    const existing = items.find(({ dataset }) => dataset.reminderId === id);

    if (existing && existing === items[0]) {
        return;
    }

    if (items.length > 2 || (existing && existing !== items[0])) {
        (existing || items[items.length - 1]).remove();
    }

    recentReminders.prepend(reminder.drawList());

});

function getToken(target) {
    return lookupOne(target.closest("[data-token]").dataset.token);
}

function hideDialog(target) {
    Dialog.create(target.closest(".dialog")).hide();
}

TokenStore.ready(() => {

    // Show a token as it's clicked from the "show tokens" dialog.
    lookupOne("#character-show-token").addEventListener("click", ({ target }) => {

        tokenDialog.setIds([
            pad.getCharacterByToken(getToken(target)).getId()
        ]);
        tokenDialog.show();

        hideDialog(target);

    });

});

lookupOne("#character-shroud-toggle").addEventListener("click", ({ target }) => {

    pad.toggleDeadByToken(getToken(target));
    hideDialog(target);

});

lookupOne("#character-rotate").addEventListener("click", ({ target }) => {

    pad.rotateByToken(getToken(target));
    hideDialog(target);

});

lookupOne("#character-reminder").addEventListener("click", ({ target }) => {

    const reminder = lookupOneCached("#reminder-list");
    const token = getToken(target);

    reminder.dataset.coords = JSON.stringify(pad.getTokenPosition(token));
    Dialog.create(reminder).show();
    hideDialog(target);

});

const characterListDialog = SelectDialog.get();
characterListDialog.addProcess({

    // The generic process: add a token to the pad when the icon is clicked.

    click(tokenId) {

        TokenStore.ready((tokenStore) => {
            pad.addCharacter(tokenStore.getCharacterClone(tokenId));
        });
        characterListDialog.hide();

    }

});

// The process that will replace one token in the grimoire with another one.
const replaceOnPadProcess = {

    data: null,

    click(tokenId) {

        TokenStore.ready((tokenStore) => {

            const {
                character,
                token: newToken
            } = pad.addCharacter(tokenStore.getCharacterClone(tokenId));
            const {
                data
            } = this;

            if (data) {

                const {
                    token,
                    coords: {
                        x,
                        y,
                        z
                    }
                } = data;

                const oldCharacter = pad.getCharacterByToken(lookupOne(token));
                pad.toggleDead(character, oldCharacter.getIsDead());
                pad.rotate(character, oldCharacter.getIsUpsideDown());
                pad.setPlayerName(character, pad.getPlayerName(oldCharacter));
                pad.removeCharacter(oldCharacter);
                pad.moveToken(newToken, x, y, z);

            }

        });

        characterListDialog.hide();

    },

    hide() {
        this.data = null;
        characterListDialog.removeProcess(replaceOnPadProcess);
    }

};

lookupOne("#character-replace").addEventListener("click", ({ target }) => {

    const token = getToken(target);
    replaceOnPadProcess.data = {
        coords: pad.getTokenPosition(token),
        token: `#${identify(token)}`
    };
    characterListDialog.addProcess(replaceOnPadProcess);
    characterListDialog.show();
    hideDialog(target);

});

// The process that will add another token to the token dialog.
const addToDialogProcess = {

    click(tokenId) {
        tokenDialog.addId(tokenId);
        tokenDialog.show();
        characterListDialog.hide();
    },

    hide() {
        characterListDialog.removeProcess(addToDialogProcess);
    }

};

lookupOne(".js--token--add").addEventListener("click", () => {
    characterListDialog.addProcess(addToDialogProcess);
    characterListDialog.show();
    tokenDialog.hide();
});

const characterNameInput = lookupOne("#character-name-input");
lookupOne("#character-name").addEventListener("click", ({ target }) => {

    const {
        value
    } = characterNameInput;
    const name = (value || "").trim();

    pad.setPlayerNameForToken(getToken(target), name);
    hideDialog(target);

});

<<<<<<< HEAD
const ghostVoteButton = lookupOneCached("#character-ghost-vote");

function setGhostButtonState(character) {

    ghostVoteButton.disabled = (
        ghostVoteButton,
        !character.getIsDead() || !character.getHasGhostVote()
    );

}

lookupOneCached("#character-show").addEventListener(Dialog.SHOW, ({ target }) => {

    const token = lookupOne(target.dataset.token);
    const character = pad.getCharacterByToken(token);

    setGhostButtonState(character);

});

ghostVoteButton.addEventListener("click", ({ target }) => {

    const token = getToken(target);
    pad.setGhostVoteForToken(token, false);

    const character = pad.getCharacterByToken(token);
    setGhostButtonState(character);

    hideDialog(target);

=======
characterShowDialog.on(Dialog.SHOW, () => {

    const token = getToken(characterShowDialog.getElement());
    characterNameInput.value = pad.getPlayerNameForToken(token);

});

characterShowDialog.on(Dialog.HIDE, () => {
    characterNameInput.value = characterNameInput.defaultValue;
>>>>>>> 5c5809e9
});

lookupOne("#character-remove").addEventListener("click", ({ target }) => {

    pad.removeCharacterByToken(getToken(target));
    hideDialog(target);

});

// Update the night order on the tokens.
// #72: Use objects rather than arrays to allow for decimals in night orders.
const nightOrder = {
    first: Object.create(null),
    other: Object.create(null)
};

function getSortedKeys(object) {
    return Object.keys(object).sort((a, b) => Number(a) - Number(b));
}

function assignCounts(object, dataKey) {

    let count = 0;

    getSortedKeys(object).forEach((key) => {

        const tokens = object[key];

        count += 1;

        tokens.forEach(({ token }) => {
            Pad.getToken(token).dataset[dataKey] = count;
        });

    });

}

function updateTokens() {

    assignCounts(nightOrder.first, "firstNight");
    assignCounts(nightOrder.other, "otherNight");

}

tokenObserver.on("character-add", ({ detail }) => {

    const {
        character,
        token
    } = detail;
    const {
        first,
        other
    } = nightOrder;

    const firstNight = character.getFirstNight();

    if (firstNight) {

        if (!first[firstNight]) {
            first[firstNight] = [];
        }

        first[firstNight].push({
            character,
            token
        });

    }

    const otherNight = character.getOtherNight();

    if (otherNight) {

        if (!other[otherNight]) {
            other[otherNight] = [];
        }

        other[otherNight].push({
            character,
            token
        });

    }

    updateTokens();

});

tokenObserver.on("character-remove", ({ detail }) => {

    const {
        character,
        token
    } = detail;
    const {
        first,
        other
    } = nightOrder;

    const firstNight = character.getFirstNight();
    const firstArray = first[firstNight];

    if (firstArray) {

        const index = firstArray.findIndex((info) => info.token === token);

        if (index > -1) {
            firstArray.splice(index, 1);
        }

        if (!firstArray.length) {
            delete first[firstNight];
        }

    }

    const otherNight = character.getOtherNight();
    const otherArray = other[otherNight];

    if (otherArray) {

        const index = otherArray.findIndex((info) => info.token === token);

        if (index > -1) {
            otherArray.splice(index, 1);
        }

        if (!otherArray.length) {
            delete other[otherNight];
        }

    }

    updateTokens();

});

// List of tokens.
// TODO: could we use character.drawList() here?

const tokenListTemplate = Template.create(lookupOne("#token-list-template"));
const tokenList = lookupOne("#token-list__list");

gameObserver.on("characters-selected", ({ detail }) => {

    const characters = detail.characters.filter((character) => {
        const team = character.getTeam();
        return team !== "traveller";
    });

    replaceContentsMany(
        tokenList,
        characters.map((character) => tokenListTemplate.draw({
            ".js--token-list--button"(element) {
                element.dataset.tokenId = character.getId();
            },
            ".js--token-list--token"(element) {
                element.append(character.drawToken());
            }
        }))
    );

});

TokenStore.ready((tokenStore) => {

    tokenDialog.setTokenStore(tokenStore);
    const tokenListDialog = Dialog.create(lookupOne("#token-list"));

    tokenList.addEventListener("click", ({ target }) => {

        const button = target.closest("[data-token-id]");

        if (!button) {
            return;
        }

        tokenDialog.setIds([button.dataset.tokenId]);
        tokenDialog.show();
        tokenListDialog.hide();

    });

});

// Update the list of suggested names that can be set when a token is drawn.

const names = Names.create();

names.on("names-added", () => {

    replaceContentsMany(
        lookupOneCached("#player-name-options"),
        names.drawList()
    );
    replaceContentsMany(
        lookupOneCached("#character-name-input-options"),
        names.drawList()
    );

});

names.on("names-cleared", () => {

    empty(lookupOneCached("#player-name-options"));
    empty(lookupOneCached("#character-name-input-options"));

});<|MERGE_RESOLUTION|>--- conflicted
+++ resolved
@@ -224,7 +224,6 @@
 
 });
 
-<<<<<<< HEAD
 const ghostVoteButton = lookupOneCached("#character-ghost-vote");
 
 function setGhostButtonState(character) {
@@ -255,7 +254,8 @@
 
     hideDialog(target);
 
-=======
+});
+
 characterShowDialog.on(Dialog.SHOW, () => {
 
     const token = getToken(characterShowDialog.getElement());
@@ -265,7 +265,6 @@
 
 characterShowDialog.on(Dialog.HIDE, () => {
     characterNameInput.value = characterNameInput.defaultValue;
->>>>>>> 5c5809e9
 });
 
 lookupOne("#character-remove").addEventListener("click", ({ target }) => {
