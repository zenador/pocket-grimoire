/**
 * The current version, in semver.
 * @type {String}
 */
<<<<<<< HEAD
export const VERSION = "0.8.3";
=======
export const VERSION = "0.9.0";
>>>>>>> ae8f7b3f
<|MERGE_RESOLUTION|>--- conflicted
+++ resolved
@@ -2,8 +2,4 @@
  * The current version, in semver.
  * @type {String}
  */
-<<<<<<< HEAD
-export const VERSION = "0.8.3";
-=======
-export const VERSION = "0.9.0";
->>>>>>> ae8f7b3f
+export const VERSION = "0.9.0";