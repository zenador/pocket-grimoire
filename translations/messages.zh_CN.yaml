title: 口袋魔典

forms:
    file:
        placeholder: 选择文件
        button: 浏览

dialog:
    close: 关闭

index:
    title: 游戏
    description: 染·钟楼谜团（Blood on the Clocktower）虚拟魔典

sheet:
    title: 角色列表
    description: 此染·钟楼谜团剧本的角色列表
    jinx: 相克规则
    each_night: '*不包含首个夜晚'
    get_qr_code: 获取此角色列表的二维码
    get_sheet: 获取此角色列表
    credit: <a href="https://bloodontheclocktower.com/" target="_blank" rel="noopener noreferrer">Blood on the Clocktower</a>是Steven Medway和<a href="https://www.thepandemoniuminstitute.com/" target="_blank" rel="noopener noreferrer">The Pandemonium Institute</a>的商标。
    breakdown: 玩家人数对应的各角色类型的角色数量。
    count_plus: '%count%+'

groups:
    players: 玩家
    townsfolk: 镇民
    outsider: 外来者
    minion: 爪牙
    demon: 恶魔
    traveller: 旅行者
    fabled: 传奇角色

messages:
    good_team: 善良阵营
    evil_team: 邪恶阵营
    empty_character_ability: 这是一个空角色。
    version_change_message: 本应用程序已更新。由于您的数据可能出错，建议您在“清除缓存”对话框中选择“清除所有缓存”。按“确定”键打开对话框，或按“取消”键关闭此消息。
    invalid_script: 无法识别此剧本的格式。
    no_characters: 此剧本不包含任何可识别的角色。
    player_name: 这名玩家的名字？
    custom_info_token: 新的信息标记的内容？（使用**两个星号**以突出显示文本）

setup:

    title: 设置

    buttons:
        select_edition: 选择剧本
        select_characters: 选择角色
        qr_code_button: 角色列表
        clear_cache_button: 清除缓存
        language: 语言
        set_language: 语言设置

    editions:
        title: 选择剧本
        trouble_brewing: 暗流涌动
        bad_moon_rising: 黯月初升
        sects_and_violets: 梦殒春宵
        custom_script: 自定义剧本
        custom_note: 请上传自定义剧本或输入自定义剧本的网址。
        custom_warning: 请只从您信任的来源加载JSON文件！
        upload: 上传自定义剧本
        url: 输入网址
        paste: 从剪贴板粘贴
        unsupported: 请注意：口袋魔典目前不支持自制剧本和本地化剧本。
        select: 选择

    character_select:
        title: 选择角色
        number_players: 玩家人数
        toggle_abilities: 显示角色能力
        toggle_duplicates: 允许重复角色
        highlight_random: 随机角色
        draw_characters: 抽取角色
        add_all: 全部添加
        layout: 布局
        ellipse: 椭圆
        diagonal: 对角线
        horizontal: 水平
        vertical: 垂直

    character_choice:
        title: 抽取你的角色
        description: 请点击任意标有数字的标记以抽取角色。变暗的标记已经被其他玩家抽取。

    character_decision:
        title: 记住你的角色
        name: 你的名称（可选）
        return: 返回抽取角色

    qr_code:
        title: 角色列表
        intro: 扫描此二维码以查看角色列表
        include: 包含：
        travellers: 旅行者
        fabled: 传奇角色

    clear_cache:
        title: 清除缓存
        clear_all: 清除所有缓存
        clear_description: 关闭此项将允许您选择并清除特定的缓存项目。
        lookup_label: 清除数据
        lookup_note: 角色信息和相克规则的数据。
        characters_label: 清除剧本
        characters_note: 已选择并加载的剧本。
        tokens_label: 清除角色标记
        tokens_note: 角色标记及其在魔典中的位置。
        inputs_label: 清除用户设置
        inputs_note: 本网站的用户设置。
        details_label: 重置展开/收起
        details_note: 哪些部分是展开或收起的。
        info_tokens_label: 清除自定义信息标记
        info_tokens_note: 已添加的自定义信息标记。
        names_label: 清除玩家名称
        names_note: 玩家名称的输入建议。
        height_label: 重置魔典高度
        height_note: 魔典中可放置标记的区域的高度。
        clear_refresh_label: 完成后刷新
        clear_refresh_note: 为所有被清除或重置的内容加载新数据。
        warning: <strong>警告：</strong>魔典中的所有标记都会被移除。
        info_token_warning: <strong>警告：</strong>所有自定义信息标记都会被移除。
        clear_cache: 清除缓存

grimoire:

    title: 魔典

    grimoire:
        bluffs: 恶魔的伪装
        show_bluffs: 显示所有伪装
        add_bluffs: 添加虚张声势
        add_token: 添加角色标记
        add_reminder: 添加提示标记
        add_traveller: 添加旅行者
        add_fabled: 添加传奇角色
        show_tokens: 展示角色标记
        reset_height: 重置魔典高度
        clear_grimoire: 清空魔典
        clear_grimoire_warning: 你确定要清除所有标记吗？
        show_night_order: 显示夜晚顺序
        character_size: 角色标记大小
        reminder_size: 提示标记大小
        token_settings: 标记设置

    character_list:
        title: 选择角色

    reminder_list:
        title: 选择提示标记
        show: 显示所有提示标记
        multiple: 多个添加
        add_all: 全部添加

    character_show:
        title: 角色标记
<<<<<<< HEAD
        show: 显示
        shroud: 裹尸布
        rotate: 旋转
        reminder: 提醒
        remove: 删除令牌
        recent_reminders: '最近添加的提醒：'
        player_name: 设置玩家姓名
        ghost_vote: 幽灵投票
=======
        show: 展示
        shroud: 帷幕标记
        rotate: 倒置
        reminder: 提示标记
        replace: 替换
        remove: 移除该角色标记
        recent_reminders: 最近添加过的提示标记：
        player_name: 设置玩家名称
>>>>>>> 5c5809e9

    reminder_show:
        title: 提示标记
        remove: 移除

    bluff_show:
        title: 角色标记
        empty: 空
        show: 显示
        change: 替换

    bluff_list:
        title: 选择伪装
        show_existing: 显示在场的角色
        show_travellers: 显示旅行者角色
        show_evil: 显示邪恶角色

    token_list:
        title: 角色
        add: 添加角色标记

    traveller_list:
        title: 旅行者
        show_all: 显示全部旅行者角色

    fabled_list:
        title: 传奇角色

    token:
        title: 角色标记

jinxes:
    title: 相克规则
    target: 角色1
    trick: 角色2
    reason: 内容
    show: 显示不在场的角色的相克规则

night_order:
    title: 夜晚顺序表
    first_night: 首个夜晚
    other_night: 其他夜晚
    swipe_change: 滑动以切换夜晚顺序表
    show: 显示不在场的角色

info_tokens:
    title: 信息标记
    info_tokens:
        isdemon: 他是<strong>恶魔</strong>
        isminion: 他们是你的<strong>爪牙</strong>
        notinplay: 这些角色<strong>不在场</strong>
        nominatetoday: 你今天<strong>提名</strong>了吗？
        playeris: <strong>他的角色</strong>是
        votetoday: 你今天<strong>投票</strong>了吗？
        youare: <strong>你</strong>是
        selectedyou: 这个角色<strong>选择</strong>了你
    custom: 自定义信息标记
    add_custom: 添加信息标记
    edit_custom: 编辑信息标记
    delete_custom: 删除信息标记

notes:
    title: 说书人笔记
    label: 笔记
    clear: 清晰的笔记
    clear_warning: 您确定要清除笔记吗？

acknowledgements:
    title: 致谢
    acknowledgements:
        - <a href="https://bloodontheclocktower.com/" target="_blank" rel="noopener noreferrer">Blood on the Clocktower</a>是Steven Medway和<a href="https://www.thepandemoniuminstitute.com/" target="_blank" rel="noopener noreferrer">The Pandemonium Institute</a>的商标。
        - <a href="http://bignose.whitetree.org/projects/botc/diy/" target="_blank" rel="noopener noreferrer">Ben Finney</a> 撰写了夜晚行动和其他辅助文本。
        - 图标来自 <a href="https://fontawesome.com/v5.15/icons" target="_blank" rel="noopener noreferrer">Font Awesome</a>。
        - 许多图片和数据来自<a href="https://www.clocktower.online" target="_blank" rel="noopener noreferrer">Clocktower.online</a>和<a href="https://bloodontheclocktower.com/" target="_blank" rel="noopener noreferrer">Blood on the Clocktower官网</a>。
        - 这是一个染·钟楼谜团（Blood on the Clocktower）的非官方虚拟魔典。此项目是免费项目，其源代码可以在<a href="https://github.com/Skateside/pocket-grimoire" target="_blank" rel="noopener noreferrer">GitHub</a>上获取。此项目与The Pandemonium Institute无关。如果您喜欢Blood on the Clocktower，<a href="https://www.gstonegames.com/game/info-13275.html" target="_blank" rel="noopener noreferrer">请考虑购买一部您自己的魔典</a>——它不仅比这个数字魔典更灵活，更能支持这个游戏的创作者。
        - 发现错误或是有改进建议？请在<a href="https://discord.com/channels/569683781800296501/708509594758152203" target="_blank" rel="noopener noreferrer">非官方Discord服务器的“toolmakers”频道</a>上告诉我（我的用户名是Skateside）或是<a href="https://github.com/Skateside/pocket-grimoire/issues" target="_blank" rel="noopener noreferrer">在GitHub上提出问题</a>。
        - <small>版本 <span id="version"></span></small>

errors:
    homebrew_json:
        not_homebrew: 不是自制条目“%id%”
        unrecognised_team: 无法识别的团队“%team%”
        not_find_id: 找不到 ID“%id%”
        not_recognise_character: 无法识别字符“%id%”
        invalid_entry: “%id%”输入无效：%reasons%
        empty_teams: 空队：%teams%<|MERGE_RESOLUTION|>--- conflicted
+++ resolved
@@ -156,16 +156,6 @@
 
     character_show:
         title: 角色标记
-<<<<<<< HEAD
-        show: 显示
-        shroud: 裹尸布
-        rotate: 旋转
-        reminder: 提醒
-        remove: 删除令牌
-        recent_reminders: '最近添加的提醒：'
-        player_name: 设置玩家姓名
-        ghost_vote: 幽灵投票
-=======
         show: 展示
         shroud: 帷幕标记
         rotate: 倒置
@@ -174,7 +164,7 @@
         remove: 移除该角色标记
         recent_reminders: 最近添加过的提示标记：
         player_name: 设置玩家名称
->>>>>>> 5c5809e9
+        ghost_vote: 幽灵投票
 
     reminder_show:
         title: 提示标记
