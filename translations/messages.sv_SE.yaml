title: Pocket Grimoire

forms:
    file:
        placeholder: Välj fil
        button: Bläddra

dialog:
    close: Stäng

index:
    title: Spel
    description: En virtuell spelbok för Blood on the Clocktower

sheet:
    title: Rollark
    description: Rollarket för den här upplagan av Blood on the Clocktower
    jinx: Förbannelser
    each_night: '* Varje natt utom den första natten.'
    get_qr_code: Få QR-koden för det här rollarket
    get_sheet: Hämta det här arket
    credit: <a href="https://bloodontheclocktower.com/" target="_blank" rel="noopener noreferrer">Blood on the Clocktower</a> är ett varumärke som tillhör Steven Medway och <a href="https://www.thepandemoniuminstitute.com/" target="_blank" rel="noopener noreferrer">The Pandemonium Institute</a>
    breakdown: Antalet för varje lag för antalet spelare.
    count_plus: '%count%+'

groups:
    players: Spelare
    townsfolk: Bybor
    outsider: Utbölingar
    minion: Hantlangare
    demon: Demoner
    traveller: Resenärer
    fabled: Fabler

messages:
    good_team: Goda laget
    evil_team: Onda laget
    empty_character_ability: Det här är en tom karaktär.
    version_change_message: Den här appen har uppdaterats. Eftersom du kan ha fel data rekommenderar vi att du rensar allt i fönstret Rensa cache. Klicka på OK för att öppna fönstret eller Avbryt för att stänga det här meddelandet.
    invalid_script: Skriptformatet kändes inte igen.
    no_characters: Det gick inte att hitta några roller i skriptet.
    player_name: Vad heter den här spelaren?
    custom_info_token: Vad vill du att det ska stå på infobrickan? Använd **dubbla asterisker** för att framhäva text.

setup:

    title: Uppsättning

    buttons:
        select_edition: Välj upplaga
        select_characters: Välj roller
        qr_code_button: Rollark
        clear_cache_button: Rensa cache
        language: Språk
        set_language: Välj språk

    editions:
        title: Välj upplaga
        trouble_brewing: Trouble Brewing
        bad_moon_rising: Bad Moon Rising
        sects_and_violets: Sects and Violets
        custom_script: Eget skript
        custom_note: Ladda upp ett eget skript eller skriv in en URL till skriptet.
        custom_warning: Ladda bara JSON-filer från källor du litar på!
        upload: Ladda upp ett eget skript
        url: Fyll i en URL
        paste: Klistra in från urklipp
        unsupported: Pocket Grimoire stödjer inte hemmagjorda roller eller egna översättningar.
        select: Välj

    character_select:
        title: Välj roller
        number_players: Antal spelare
        toggle_abilities: Visa rollers förmågor
        toggle_duplicates: Tillåt dubbletter
        highlight_random: Slumpa
        draw_characters: Dra roller
        add_all: Lägg till alla
        layout: Layout
        ellipse: Elliptisk
        diagonal: Diagonal
        horizontal: Horisontell
        vertical: Vertikal

    character_choice:
        title: Välj roll
        description: Tryck på en bricka för att välja roll. Mörkare brickor har redan blivit valda.

    character_decision:
        title: Kom ihåg din roll
        name: Ange ditt namn (om du vill)
        return: Gå tillbaka till rollval

    qr_code:
        title: Rollark
        intro: Scanna QR-koden för att se rollarket
        include: 'Inkludera:'
        travellers: Resenärer
        fabled: Fabler

    clear_cache:
        title: Rensa cache
        clear_all: Rensa allt
        clear_description: Stäng av detta för att rensa individuella delar av cachen.
        lookup_label: Rensa data
        lookup_note: Data för förbannelser, laguppställningar och rollinformation.
        characters_label: Rensa upplaga
        characters_note: Upplagan (skriptet) som är valt och laddat.
        tokens_label: Rensa markörer
        tokens_note: Markörernas positioner i spelboken.
        inputs_label: Rensa inställningar
        inputs_note: Användarinställningar för denna webbplats.
        details_label: Rensa öppen/stängd
        details_note: Vilka sektioner som är öppna och stängda.
        info_tokens_label: Rensa egna infobrickor
        info_tokens_note: De infobrickor som du själv gjort och lagt till.
        names_label: Rensa namn
        names_note: Spelarens namnförslag.
        height_label: Rensa sidhöjd
        height_note: Sidans höjd i spelboken
        clear_refresh_label: Uppdatera efteråt
        clear_refresh_note: Uppdatera för att ladda in nya data för allt som rensats.
        warning: '<strong>Varning:</strong> Alla markörer i spelboken kommer att försvinna.'
        info_token_warning: '<strong>Varning:</strong> Alla egna infobrickor kommer att försvinna.'
        clear_cache: Rensa cache

grimoire:

    title: Spelbok

    grimoire:
        bluffs: Demonbluffar
        show_bluffs: Visa alla bluffar
        add_bluffs: Lägg till bluffar
        add_token: Lägg till bricka
        add_reminder: Lägg till påminnelse
        add_traveller: Lägg till Resenär
        add_fabled: Lägg till Fabler
        show_tokens: Visa brickor
        reset_height: Återställ sidhöjd
        clear_grimoire: Rensa spelboken
        clear_grimoire_warning: Vill du verkligen ta bort alla brickor?
        show_night_order: Visa nattordningen
        character_size: Rollbrickors storlek
        reminder_size: Påminnelsebrickors storlek
        token_settings: Inställningar för brickor

    character_list:
        title: Välj roll

    reminder_list:
        title: Välj påminnelse
        show: Visa alla påminnelser
        multiple: Lägg till flera
        add_all: Lägg till alla

    character_show:
        title: Bricka
        show: Visa
        shroud: Död
        rotate: Rotera
        reminder: Påminnelse
<<<<<<< HEAD
        remove: Ta bort markör
        recent_reminders: 'Senast tillagda påminnelser:'
        player_name: Ställ in spelarens namn
        ghost_vote: Spökröstning
=======
        replace: Ersätt
        remove: Ta bort brickan
        recent_reminders: 'Senaste påminnelserna:'
        player_name: Ange spelarnamn
>>>>>>> 5c5809e9

    reminder_show:
        title: Påminnelse
        remove: Ta bort

    bluff_show:
        title: Bricka
        empty: Tom
        show: Visa
        change: Ändra

    bluff_list:
        title: Välj bluff
        show_existing: Visa befintliga roller
        show_travellers: Visa Resenärer
        show_evil: Visa onda roller

    token_list:
        title: Roller
        add: Lägg till bricka

    traveller_list:
        title: Resenärer
        show_all: Visa alla Resenärer

    fabled_list:
        title: Fabler

    token:
        title: Bricka

jinxes:
    title: Förbannelser
    target: Mål
    trick: Trick
    reason: Anledning
    show: Visa förbannelser som inte är i spel

night_order:
    title: Nattordning
    first_night: Första natten
    other_night: Övriga nätter
    swipe_change: Svep för att ändra natt
    show: Visa roller som inte är i spel

info_tokens:
    title: Infobrickor
    info_tokens:
        isdemon: Det här är <strong>Demonen</strong>
        isminion: Det här är dina <strong>Hantlangare</strong>
        notinplay: De här rollerna är <strong>inte i spel</strong>
        nominatetoday: <strong>Nominerade</strong> du idag?
        playeris: <strong>Den här spelaren</strong> är
        votetoday: <strong>Röstade</strong> du idag?
        youare: <strong>Du</strong> är
        selectedyou: Denna roll <strong>valde</strong> dig
    custom: Egna infobrickor
    add_custom: Lägg till infobricka
    edit_custom: Redigera infobricka
    delete_custom: Ta bort infobricka

notes:
    title: Berättaranteckningar
    label: Anteckningar
    clear: Tydliga anteckningar
    clear_warning: Är du säker på att du vill rensa anteckningarna?

acknowledgements:
    title: Medverkande
    acknowledgements:
        - <a href="https://bloodontheclocktower.com/" target="_blank" rel="noopener noreferrer">Blood on the Clocktower</a> är ett varumärke som tillhör Steven Medway och <a href="https://www.thepandemoniuminstitute.com/" target="_blank" rel="noopener noreferrer">The Pandemonium Institute</a>.
        - Nattpåminnelser och annan text är skriven av <a href="http://bignose.whitetree.org/projects/botc/diy/" target="_blank" rel="noopener noreferrer">Ben Finney</a>.
        - Ikonerna kommer från <a href="https://fontawesome.com/v5.15/icons" target="_blank" rel="noopener noreferrer">Font Awesome</a>.
        - Många bilder och data är hämtade från <a href="https://www.clocktower.online" target="_blank" rel="noopener noreferrer">Clocktower.online</a> och <a href="https://bloodontheclocktower.com/" target="_blank" rel="noopener noreferrer">Blood on the Clocktowers webbplats</a>.
        - Det här är en inofficiell virtuell spelbok för Blood on the Clocktower. Koden är öppen och finns på <a href="https://github.com/Skateside/pocket-grimoire" target="_blank" rel="noopener noreferrer">GitHub</a>. Projektet är inte knutet till The Pandemonium Institute. Om du gillar Blood on the Clocktower kan du <a href="https://bloodontheclocktower.com/buy" target="_blank" rel="noopener noreferrer">köpa din egen spelbok</a> för att stödja spelets skapare och få en mer flexibel spelbok än denna virtuella.
        - 'Är det något som inte funkar som det ska? Tagga mig (på engelska) i <a href="https://discord.com/channels/569683781800296501/708509594758152203" target="_blank" rel="noopener noreferrer">kanalen #toolmakers på den inofficiella Discordservern</a> (där heter jag Skateside) eller anmäl problemet i <a href="https://github.com/Skateside/pocket-grimoire/issues" target="_blank" rel="noopener noreferrer">GitHub</a>.'
        - <small>Version <span id="version"></span></small>

errors:
    homebrew_json:
        not_homebrew: Inte homebrew-posten "%id%"
        unrecognised_team: Okänt team "%team%"
        not_find_id: Kunde inte hitta ID "%id%"
        not_recognise_character: Kunde inte känna igen tecknet "%id%"
        invalid_entry: 'Ogiltig post för "%id%": %reasons%'
        empty_teams: 'Tomma lag: %teams%'<|MERGE_RESOLUTION|>--- conflicted
+++ resolved
@@ -160,17 +160,11 @@
         shroud: Död
         rotate: Rotera
         reminder: Påminnelse
-<<<<<<< HEAD
-        remove: Ta bort markör
-        recent_reminders: 'Senast tillagda påminnelser:'
-        player_name: Ställ in spelarens namn
-        ghost_vote: Spökröstning
-=======
         replace: Ersätt
         remove: Ta bort brickan
         recent_reminders: 'Senaste påminnelserna:'
         player_name: Ange spelarnamn
->>>>>>> 5c5809e9
+        ghost_vote: Spökröstning
 
     reminder_show:
         title: Påminnelse
